--- conflicted
+++ resolved
@@ -12,11 +12,7 @@
 You need to have **django_future** installed. A recent versions should be
 available from PyPI.
 
-<<<<<<< HEAD
 To schedule jobs, use the ``django_future.schedule_job`` function:
-=======
-Use the ``django_future.schedule_job`` function to schedule new jobs::
->>>>>>> a60edbcb
 
     >>> from django_future import schedule_job
     >>> import datetime
